'use strict';

const babylon = require('@babel/parser');

// These are the options that were the default of the Babel5 parse function
// see https://github.com/babel/babel/blob/5.x/packages/babel/src/api/node.js#L81
const options = {
  sourceType: 'module',
  allowHashBang: true,
  ecmaVersion: Infinity,
  allowImportExportEverywhere: true,
  allowReturnOutsideFunction: true,
  startLine: 1,
  tokens: true,
  plugins: [
    'asyncGenerators',
    'classProperties',
    'doExpressions',
    'exportExtensions',
    'functionBind',
    'functionSent',
    'objectRestSpread',
    'dynamicImport',
    'nullishCoalescingOperator',
    'optionalChaining',
    'decorators-legacy',
<<<<<<< HEAD
    'classPrivateProperties',
    'classPrivateMethods',
=======
    'typescript',
>>>>>>> 4d07b106
  ],
};

module.exports = {
  parse(code) {
    return babylon.parse(code, options);
  },
};<|MERGE_RESOLUTION|>--- conflicted
+++ resolved
@@ -24,12 +24,9 @@
     'nullishCoalescingOperator',
     'optionalChaining',
     'decorators-legacy',
-<<<<<<< HEAD
     'classPrivateProperties',
     'classPrivateMethods',
-=======
     'typescript',
->>>>>>> 4d07b106
   ],
 };
 
